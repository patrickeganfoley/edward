#!/usr/bin/env python
"""
Bayesian linear regression using mean-field variational inference.

Probability model:
    Bayesian linear model
    Prior: Normal
    Likelihood: Normal
Variational model
    Likelihood: Mean-field Normal
"""
import edward as ed
import tensorflow as tf
import numpy as np

from edward.models import Variational, Normal
from edward.stats import norm

class LinearModel:
    """
    Bayesian linear regression for outputs y on inputs x.

    p((x,y), z) = Normal(y | x*z, lik_variance) *
                  Normal(z | 0, prior_variance),

    where z are weights, and with known lik_variance and
    prior_variance.

    Parameters
    ----------
    lik_variance : float, optional
        Variance of the normal likelihood; aka noise parameter,
        homoscedastic variance, scale parameter.
    prior_variance : float, optional
        Variance of the normal prior on weights; aka L2
        regularization parameter, ridge penalty, scale parameter.
    """
    def __init__(self, lik_variance=0.01, prior_variance=0.01):
        self.lik_variance = lik_variance
        self.prior_variance = prior_variance
        self.num_vars = 2

    def log_prob(self, xs, zs):
        """Returns a vector [log p(xs, zs[1,:]), ..., log p(xs, zs[S,:])]."""
        # Data has output in first column and input in second column.
        y = xs[:, 0]
        x = xs[:, 1]
        log_prior = -self.prior_variance * tf.reduce_sum(zs*zs, 1)
        # broadcasting to do (x*W) + b (n_data x n_minibatch - n_minibatch)
        x = tf.expand_dims(x, 1)
        W = tf.expand_dims(zs[:, 0], 0)
        b = zs[:, 1]
        mus = tf.matmul(x, W) + b
        # broadcasting to do mus - y (n_data x n_minibatch - n_data)
        y = tf.expand_dims(y, 1)
        log_lik = -tf.reduce_sum(tf.pow(mus - y, 2), 0) / self.lik_variance
        return log_lik + log_prior

def build_toy_dataset(n_data=40, noise_std=0.1):
    ed.set_seed(0)
    x  = np.concatenate([np.linspace(0, 2, num=n_data/2),
                         np.linspace(6, 8, num=n_data/2)])
    y = 0.075*x + norm.rvs(0, noise_std, size=n_data)
    x = (x - 4.0) / 4.0
    x = x.reshape((n_data, 1))
    y = y.reshape((n_data, 1))
    data = np.concatenate((y, x), axis=1) # n_data x 2
    data = tf.constant(data, dtype=tf.float32)
    return ed.Data(data)

ed.set_seed(42)
model = LinearModel()
variational = Variational()
variational.add(Normal(model.num_vars))
data = build_toy_dataset()

<<<<<<< HEAD
# Set up figure
fig = plt.figure(figsize=(8,8), facecolor='white')
ax = fig.add_subplot(111, frameon=False)
plt.ion()
plt.show(block=False)

def print_progress(self, t, loss, sess):
    if t % self.n_print == 0:
        print("iter {:d} loss {:.2f}".format(t, loss))

        # Sample functions from variational model
        mean, std = sess.run([self.variational.layers[0].m,
                              self.variational.layers[0].s])
        rs = np.random.RandomState(0)
        zs = rs.randn(10, self.variational.num_vars) * std + mean
        zs = tf.constant(zs, dtype=tf.float32)
        inputs = np.linspace(-8, 8, num=400, dtype=np.float32)
        x = tf.expand_dims(tf.constant(inputs), 1)
        mus = tf.pack([self.model.mapping(x, z) for z in tf.unpack(zs)])
        outputs = sess.run(mus)

        # Get data
        y, x = sess.run([self.data.data[:, 0], self.data.data[:, 1]])

        # Plot data and functions
        plt.cla()
        ax.plot(x, y, 'bx')
        ax.plot(inputs, outputs.T)
        ax.set_ylim([-2, 3])
        plt.draw()

ed.MFVI.print_progress = print_progress
=======
>>>>>>> 96777677
inference = ed.MFVI(model, variational, data)
inference.run(n_iter=250, n_minibatch=5, n_print=10)<|MERGE_RESOLUTION|>--- conflicted
+++ resolved
@@ -74,40 +74,5 @@
 variational.add(Normal(model.num_vars))
 data = build_toy_dataset()
 
-<<<<<<< HEAD
-# Set up figure
-fig = plt.figure(figsize=(8,8), facecolor='white')
-ax = fig.add_subplot(111, frameon=False)
-plt.ion()
-plt.show(block=False)
-
-def print_progress(self, t, loss, sess):
-    if t % self.n_print == 0:
-        print("iter {:d} loss {:.2f}".format(t, loss))
-
-        # Sample functions from variational model
-        mean, std = sess.run([self.variational.layers[0].m,
-                              self.variational.layers[0].s])
-        rs = np.random.RandomState(0)
-        zs = rs.randn(10, self.variational.num_vars) * std + mean
-        zs = tf.constant(zs, dtype=tf.float32)
-        inputs = np.linspace(-8, 8, num=400, dtype=np.float32)
-        x = tf.expand_dims(tf.constant(inputs), 1)
-        mus = tf.pack([self.model.mapping(x, z) for z in tf.unpack(zs)])
-        outputs = sess.run(mus)
-
-        # Get data
-        y, x = sess.run([self.data.data[:, 0], self.data.data[:, 1]])
-
-        # Plot data and functions
-        plt.cla()
-        ax.plot(x, y, 'bx')
-        ax.plot(inputs, outputs.T)
-        ax.set_ylim([-2, 3])
-        plt.draw()
-
-ed.MFVI.print_progress = print_progress
-=======
->>>>>>> 96777677
 inference = ed.MFVI(model, variational, data)
 inference.run(n_iter=250, n_minibatch=5, n_print=10)