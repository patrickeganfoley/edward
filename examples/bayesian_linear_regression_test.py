#!/usr/bin/env python
"""
Bayesian linear regression using mean-field variational inference.

Probability model:
  Bayesian linear model
  Prior: Normal
  Likelihood: Normal
Variational model
  Likelihood: Mean-field Normal
"""
from __future__ import absolute_import
from __future__ import division
from __future__ import print_function

import edward as ed
import numpy as np
import tensorflow as tf

from edward.models import Normal
from edward.stats import norm


class LinearModel:
<<<<<<< HEAD
    """
    Bayesian linear regression for outputs y on inputs x.

    p((x,y), z) = Normal(y | x*z, lik_variance) *
                  Normal(z | 0, prior_variance),

    where z are weights, and with known lik_variance and
    prior_variance.

    Parameters
    ----------
    lik_variance : float, optional
        Variance of the normal likelihood; aka noise parameter,
        homoscedastic variance, scale parameter.
    prior_variance : float, optional
        Variance of the normal prior on weights; aka L2
        regularization parameter, ridge penalty, scale parameter.
    """
    def __init__(self, lik_variance=0.01, prior_variance=0.01):
        self.lik_variance = lik_variance
        self.prior_variance = prior_variance
        self.n_vars = 11

    def log_prob(self, xs, zs):
        """Return a vector [log p(xs, zs[1,:]), ..., log p(xs, zs[S,:])]."""
        x, y = xs['x'], xs['y']
        log_prior = -tf.reduce_sum(zs['z']*zs['z'], 1) / self.prior_variance
        # broadcasting to do (x*W) + b (n_minibatch x n_samples - n_samples)
        b = zs['z'][:, 0]
        W = tf.transpose(zs['z'][:, 1:])
        mus = tf.matmul(x, W) + b
        # broadcasting to do mus - y (n_minibatch x n_samples - n_minibatch x 1)
        y = tf.expand_dims(y, 1)
        log_lik = -tf.reduce_sum(tf.pow(mus - y, 2), 0) / self.lik_variance
        return log_lik + log_prior

    def predict(self, xs, zs):
        """Return a prediction for each data point, averaging over
        each set of latent variables z in zs."""
        x_test = xs['x']
        b = zs['z'][:, 0]
        W = tf.transpose(zs['z'][:, 1:])
        y_pred = tf.reduce_mean(tf.matmul(x_test, W) + b, 1)
        return y_pred
=======
  """
  Bayesian linear regression for outputs y on inputs x.

  p((x,y), z) = Normal(y | x*z, lik_variance) *
          Normal(z | 0, prior_variance),

  where z are weights, and with known lik_variance and
  prior_variance.

  Parameters
  ----------
  lik_variance : float, optional
    Variance of the normal likelihood; aka noise parameter,
    homoscedastic variance, scale parameter.
  prior_variance : float, optional
    Variance of the normal prior on weights; aka L2
    regularization parameter, ridge penalty, scale parameter.
  """
  def __init__(self, lik_variance=0.01, prior_variance=0.01):
    self.lik_variance = lik_variance
    self.prior_variance = prior_variance
    self.n_vars = 11

  def log_prob(self, xs, zs):
    """Return a vector [log p(xs, zs[1,:]), ..., log p(xs, zs[S,:])]."""
    x, y = xs['x'], xs['y']
    log_prior = -tf.reduce_sum(zs * zs, 1) / self.prior_variance
    # broadcasting to do (x*W) + b (n_minibatch x n_samples - n_samples)
    b = zs[:, 0]
    W = tf.transpose(zs[:, 1:])
    mus = tf.matmul(x, W) + b
    # broadcasting to do mus - y (n_minibatch x n_samples - n_minibatch x 1)
    y = tf.expand_dims(y, 1)
    log_lik = -tf.reduce_sum(tf.pow(mus - y, 2), 0) / self.lik_variance
    return log_lik + log_prior

  def predict(self, xs, zs):
    """Return a prediction for each data point, averaging over
    each set of latent variables z in zs."""
    x_test = xs['x']
    b = zs[:, 0]
    W = tf.transpose(zs[:, 1:])
    y_pred = tf.reduce_mean(tf.matmul(x_test, W) + b, 1)
    return y_pred
>>>>>>> f79e18e5


def build_toy_dataset(N=40, coeff=np.random.randn(10), noise_std=0.1):
  n_dim = len(coeff)
  x = np.random.randn(N, n_dim).astype(np.float32)
  y = np.dot(x, coeff) + norm.rvs(0, noise_std, size=N)
  return {'x': x, 'y': y}


ed.set_seed(42)
model = LinearModel()
qz = Normal(model.n_vars)

coeff = np.random.randn(10)
data = build_toy_dataset(coeff=coeff)

inference = ed.MFVI({'z': qz}, data, model)
inference.run(n_iter=250, n_samples=5, n_print=10)

data_test = build_toy_dataset(coeff=coeff)
x_test, y_test = data_test['x'], data_test['y']
print(ed.evaluate('mse', {'z': qz}, {'x': x_test}, y_test, model))<|MERGE_RESOLUTION|>--- conflicted
+++ resolved
@@ -22,52 +22,6 @@
 
 
 class LinearModel:
-<<<<<<< HEAD
-    """
-    Bayesian linear regression for outputs y on inputs x.
-
-    p((x,y), z) = Normal(y | x*z, lik_variance) *
-                  Normal(z | 0, prior_variance),
-
-    where z are weights, and with known lik_variance and
-    prior_variance.
-
-    Parameters
-    ----------
-    lik_variance : float, optional
-        Variance of the normal likelihood; aka noise parameter,
-        homoscedastic variance, scale parameter.
-    prior_variance : float, optional
-        Variance of the normal prior on weights; aka L2
-        regularization parameter, ridge penalty, scale parameter.
-    """
-    def __init__(self, lik_variance=0.01, prior_variance=0.01):
-        self.lik_variance = lik_variance
-        self.prior_variance = prior_variance
-        self.n_vars = 11
-
-    def log_prob(self, xs, zs):
-        """Return a vector [log p(xs, zs[1,:]), ..., log p(xs, zs[S,:])]."""
-        x, y = xs['x'], xs['y']
-        log_prior = -tf.reduce_sum(zs['z']*zs['z'], 1) / self.prior_variance
-        # broadcasting to do (x*W) + b (n_minibatch x n_samples - n_samples)
-        b = zs['z'][:, 0]
-        W = tf.transpose(zs['z'][:, 1:])
-        mus = tf.matmul(x, W) + b
-        # broadcasting to do mus - y (n_minibatch x n_samples - n_minibatch x 1)
-        y = tf.expand_dims(y, 1)
-        log_lik = -tf.reduce_sum(tf.pow(mus - y, 2), 0) / self.lik_variance
-        return log_lik + log_prior
-
-    def predict(self, xs, zs):
-        """Return a prediction for each data point, averaging over
-        each set of latent variables z in zs."""
-        x_test = xs['x']
-        b = zs['z'][:, 0]
-        W = tf.transpose(zs['z'][:, 1:])
-        y_pred = tf.reduce_mean(tf.matmul(x_test, W) + b, 1)
-        return y_pred
-=======
   """
   Bayesian linear regression for outputs y on inputs x.
 
@@ -94,10 +48,10 @@
   def log_prob(self, xs, zs):
     """Return a vector [log p(xs, zs[1,:]), ..., log p(xs, zs[S,:])]."""
     x, y = xs['x'], xs['y']
-    log_prior = -tf.reduce_sum(zs * zs, 1) / self.prior_variance
+    log_prior = -tf.reduce_sum(zs['z'] * zs['z'], 1) / self.prior_variance
     # broadcasting to do (x*W) + b (n_minibatch x n_samples - n_samples)
-    b = zs[:, 0]
-    W = tf.transpose(zs[:, 1:])
+    b = zs['z'][:, 0]
+    W = tf.transpose(zs['z'][:, 1:])
     mus = tf.matmul(x, W) + b
     # broadcasting to do mus - y (n_minibatch x n_samples - n_minibatch x 1)
     y = tf.expand_dims(y, 1)
@@ -108,11 +62,10 @@
     """Return a prediction for each data point, averaging over
     each set of latent variables z in zs."""
     x_test = xs['x']
-    b = zs[:, 0]
-    W = tf.transpose(zs[:, 1:])
+    b = zs['z'][:, 0]
+    W = tf.transpose(zs['z'][:, 1:])
     y_pred = tf.reduce_mean(tf.matmul(x_test, W) + b, 1)
     return y_pred
->>>>>>> f79e18e5
 
 
 def build_toy_dataset(N=40, coeff=np.random.randn(10), noise_std=0.1):
