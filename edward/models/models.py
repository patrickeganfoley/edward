from __future__ import print_function
import numpy as np
import tensorflow as tf

from edward.util import get_dims, get_session
from .distributions import Normal

try:
    import pystan
    from collections import OrderedDict
except ImportError:
    pass

try:
    import pymc3 as pm
except ImportError:
    pass

<<<<<<< HEAD
class Model:
=======
class PyMC3Model:
    """Model wrapper for models written in PyMC3.
    """
    def __init__(self, model, observed):
        """
        Parameters
        ----------
        model : pymc3.Model
            The probability model
        observed : Theano tensor
            The shared theano tensor passed to the model likelihood
        """
        self.model = model
        self.observed = observed

        vars = pm.inputvars(model.cont_vars)

        bij = pm.DictToArrayBijection(pm.ArrayOrdering(vars), model.test_point)
        self.logp = bij.mapf(model.fastlogp)
        self.dlogp = bij.mapf(model.fastdlogp(vars))

        self.num_vars = len(vars)

    def log_prob(self, xs, zs):
        return tf.py_func(self._py_log_prob, [xs, zs], [tf.float32])[0]

    def _py_log_prob(self, xs, zs):
        n_minibatch = zs.shape[0]
        lp = np.zeros(n_minibatch, dtype=np.float32)
        self.observed.set_value(xs)
        for s in range(n_minibatch):
            lp[s] = self.logp(zs[s, :])

        return lp

class PythonModel:
    """Model wrapper for models written in NumPy/SciPy.
    """
    def __init__(self):
        self.num_vars = None

    def log_prob(self, xs, zs):
        """
        Parameters
        ----------
        xs : np.ndarray

        zs : np.ndarray
            n_minibatch x dim(z) array, where each row is a set of
            latent variables.

        Returns
        -------
        tf.py_func
            a TensorFlow op wrapped as a Python function that returns
            n_minibatch array of type np.float32, where each element
            is the log pdf evaluated at (z_{b1}, ..., z_{bd})
        """
        return tf.py_func(self._py_log_prob, [xs, zs], [tf.float32])[0]

    def _py_log_prob(self, xs, zs):
        raise NotImplementedError()

class StanModel:
    """Model wrapper for models written in Stan.
    """
    def __init__(self, file=None, model_code=None):
        """
        Parameters
        ----------
        file: see documentation for argument in pystan.stan
        model_code: see documentation for argument in pystan.stan
        """
        if file is not None:
            self.file =  file
        elif model_code is not None:
            self.model_code = model_code
        else:
            raise

        self.flag_init = False

    def log_prob(self, xs, zs):
        if self.flag_init is False:
            self._initialize(xs)

        return tf.py_func(self._py_log_prob, [zs], [tf.float32])[0]

    def _initialize(self, xs):
        print("The following message exists as Stan instantiates the model.")
        if hasattr(self, 'file'):
            self.model = pystan.stan(file=self.file,
                                     data=xs, iter=1, chains=1)
        else:
            self.model = pystan.stan(model_code=self.model_code,
                                     data=xs, iter=1, chains=1)

        self.num_vars = sum([sum(dim) if sum(dim) != 0 else 1 \
                             for dim in self.model.par_dims])
        self.flag_init = True

    def _py_log_prob(self, zs):
        """
        Notes
        -----
        The log_prob() method in Stan requires the input to be a
        dictionary data type, with each parameter named
        correspondingly; this is because zs lives on the original
        (constrained) latent variable space.

        Ideally, in Stan it would have log_prob() for both this
        input and a flattened vector. Internally, Stan always assumes
        unconstrained parameters are flattened vectors, and
        constrained parameters are named data structures.
        """
        lp = np.zeros((zs.shape[0]), dtype=np.float32)
        for b, z in enumerate(zs):
            z_dict = OrderedDict()
            idx = 0
            for dim, par in zip(self.model.par_dims, self.model.model_pars):
                elems = np.sum(dim)
                if elems == 0:
                    z_dict[par] = float(z[idx])
                    idx += 1
                else:
                    z_dict[par] = z[idx:(idx+elems)].reshape(dim)
                    idx += elems

            z_unconst = self.model.unconstrain_pars(z_dict)
            lp[b] = self.model.log_prob(z_unconst, adjust_transform=False)

        return lp

class Variational:
>>>>>>> 09bf8355
    """A container for collecting distribution objects."""
    def __init__(self, layers=None):
        get_session()
        if layers is None:
            self.layers = []
            self.shape = []
            self.num_vars = 0
            self.num_params = 0
            self.is_reparam = True
            self.is_normal = True
            self.is_entropy = True
            self.sample_tensor = []
            self.is_multivariate = []
        else:
            self.layers = layers
            self.shape = [layer.shape for layer in self.layers]
            self.num_vars = sum([layer.num_vars for layer in self.layers])
            self.num_params = sum([layer.num_params for layer in self.layers])
            self.is_reparam = all(['reparam' in layer.__class__.__dict__
                                   for layer in self.layers])
            self.is_normal = all([isinstance(layer, Normal)
                                  for layer in self.layers])
            self.is_entropy = all(['entropy' in layer.__class__.__dict__
                                   for layer in self.layers])
            self.sample_tensor = [layer.sample_tensor for layer in self.layers]
            self.is_multivariate = [layer.is_multivariate for layer in self.layers]

    def __str__(self):
        string = ""
        for l, layer in enumerate(self.layers):
            if l != 0:
                string += "\n"

            string += layer.__str__()

        return string

    def add(self, layer):
        """
        Adds a layer instance on top of the layer stack.

        Parameters
        ----------
        layer : layer instance.
        """
        self.layers += [layer]
        self.shape += [layer.shape]
        self.num_vars += layer.num_vars
        self.num_params += layer.num_params
        self.is_reparam = self.is_reparam and 'reparam' in layer.__class__.__dict__
        self.is_entropy = self.is_entropy and 'entropy' in layer.__class__.__dict__
        self.is_normal = self.is_normal and isinstance(layer, Normal)
        self.sample_tensor += [layer.sample_tensor]
        self.is_multivariate += [layer.is_multivariate]

    def sample(self, size=1):
        """
        Draws a mix of tensors and placeholders, corresponding to
        TensorFlow-based samplers and SciPy-based samplers depending
        on the layer.

        Parameters
        ----------
        size : int, optional

        Returns
        -------
        list or tf.Tensor
            If more than one layer, a list of tf.Tensors of dimension
            (size x shape), one for each layer. If one layer, a
            tf.Tensor of (size x shape). If a layer requires SciPy to
            sample, its corresponding tensor is a tf.placeholder.
        """
        samples = []
        for layer in self.layers:
            if layer.sample_tensor:
                samples += [layer.sample(size)]
            else:
                samples += [tf.placeholder(tf.float32, (size, ) + layer.shape)]

        if len(samples) == 1:
            samples = samples[0]

        return samples

    def np_dict(self, samples):
        """
        Form dictionary to feed any placeholders with np.array
        samples.

        Parameters
        ----------
        samples : list or tf.Tensor
            If more than one layer, a list of tf.Tensors of dimension
            (batch x shape). If one layer, a tf.Tensor of (batch x
            shape).

        Notes
        -----
        This method assumes each samples[l] in samples has the same
        batch size, i.e., dimensions (batch x shape) for fixed batch
        and varying shape.
        """
        if not isinstance(samples, list):
            samples = [samples]

        size = get_dims(samples[0])[0]
        feed_dict = {}
        for sample, layer in zip(samples, self.layers):
            if sample.name.startswith('Placeholder'):
                feed_dict[sample] = layer.sample(size)

        return feed_dict

    def log_prob(self, xs):
        """
        Parameters
        ----------
        xs : list or tf.Tensor or np.array
            If more than one layer, a list of tf.Tensors or np.array's
            of dimension (batch x shape). If one layer, a tf.Tensor or
            np.array of (batch x shape).

        Notes
        -----
        This method may be removed in the future in favor of indexable
        log_prob methods, e.g., for automatic Rao-Blackwellization.

        This method assumes each xs[l] in xs has the same batch size,
        i.e., dimensions (batch x shape) for fixed batch and varying
        shape.

        This method assumes length of xs == length of self.layers.
        """
        if len(self.layers) == 1:
            return self.layers[0].log_prob(xs)

        if isinstance(xs[0], tf.Tensor):
            shape = get_dims(xs[0])
        else: # NumPy array
            shape = xs[0].shape

        n_minibatch = shape[0]
        log_prob = tf.zeros([n_minibatch], dtype=tf.float32)
        for l, layer in enumerate(self.layers):
            log_prob += layer.log_prob(xs[l])

        return log_prob

    def entropy(self):
        out = tf.constant(0.0, dtype=tf.float32)
        for layer in self.layers:
            out += layer.entropy()

        return out

class PyMC3Model:
    """
    Model wrapper for models written in PyMC3.

    Arguments
    ----------
    model : pymc3.Model object
    observed : The shared theano tensor passed to the model likelihood
    """
    def __init__(self, model, observed):
        self.model = model
        self.observed = observed

        vars = pm.inputvars(model.cont_vars)

        bij = pm.DictToArrayBijection(pm.ArrayOrdering(vars), model.test_point)
        self.logp = bij.mapf(model.fastlogp)
        self.dlogp = bij.mapf(model.fastdlogp(vars))

        self.num_vars = len(vars)

    def log_prob(self, xs, zs):
        return tf.py_func(self._py_log_prob, [xs, zs], [tf.float32])[0]

    def _py_log_prob(self, xs, zs):
        n_minibatch = zs.shape[0]
        lp = np.zeros(n_minibatch, dtype=np.float32)
        self.observed.set_value(xs)
        for s in range(n_minibatch):
            lp[s] = self.logp(zs[s, :])

        return lp

class PythonModel:
    """
    Model wrapper for models written in NumPy/SciPy.
    """
    def __init__(self):
        self.num_vars = None

    def log_prob(self, xs, zs):
        return tf.py_func(self._py_log_prob, [xs, zs], [tf.float32])[0]

    def _py_log_prob(self, xs, zs):
        """
        Arguments
        ----------
        xs : np.ndarray

        zs : np.ndarray
            n_minibatch x dim(z) array, where each row is a set of
            latent variables.

        Returns
        -------
        np.ndarray
            n_minibatch array of type np.float32, where each element
            is the log pdf evaluated at (z_{b1}, ..., z_{bd})
        """
        raise NotImplementedError()

class StanModel:
    """
    Model wrapper for models written in Stan.

    Arguments
    ----------
    file: see documentation for argument in pystan.stan
    model_code: see documentation for argument in pystan.stan
    """
    def __init__(self, file=None, model_code=None):
        if file is not None:
            self.file =  file
        elif model_code is not None:
            self.model_code = model_code
        else:
            raise

        self.flag_init = False

    def log_prob(self, xs, zs):
        if self.flag_init is False:
            self._initialize(xs)

        return tf.py_func(self._py_log_prob, [zs], [tf.float32])[0]

    def _initialize(self, xs):
        print("The following message exists as Stan instantiates the model.")
        if hasattr(self, 'file'):
            self.model = pystan.stan(file=self.file,
                                     data=xs, iter=1, chains=1)
        else:
            self.model = pystan.stan(model_code=self.model_code,
                                     data=xs, iter=1, chains=1)

        self.num_vars = sum([sum(dim) if sum(dim) != 0 else 1 \
                             for dim in self.model.par_dims])
        self.flag_init = True

    def _py_log_prob(self, zs):
        """
        Notes
        -----
        The log_prob() method in Stan requires the input to be a
        dictionary data type, with each parameter named
        correspondingly; this is because zs lives on the original
        (constrained) latent variable space.

        Ideally, in Stan it would have log_prob() for both this
        input and a flattened vector. Internally, Stan always assumes
        unconstrained parameters are flattened vectors, and
        constrained parameters are named data structures.
        """
        lp = np.zeros((zs.shape[0]), dtype=np.float32)
        for b, z in enumerate(zs):
            z_dict = OrderedDict()
            idx = 0
            for dim, par in zip(self.model.par_dims, self.model.model_pars):
                elems = np.sum(dim)
                if elems == 0:
                    z_dict[par] = float(z[idx])
                    idx += 1
                else:
                    z_dict[par] = z[idx:(idx+elems)].reshape(dim)
                    idx += elems

            z_unconst = self.model.unconstrain_pars(z_dict)
            lp[b] = self.model.log_prob(z_unconst, adjust_transform=False)

        return lp<|MERGE_RESOLUTION|>--- conflicted
+++ resolved
@@ -16,144 +16,7 @@
 except ImportError:
     pass
 
-<<<<<<< HEAD
 class Model:
-=======
-class PyMC3Model:
-    """Model wrapper for models written in PyMC3.
-    """
-    def __init__(self, model, observed):
-        """
-        Parameters
-        ----------
-        model : pymc3.Model
-            The probability model
-        observed : Theano tensor
-            The shared theano tensor passed to the model likelihood
-        """
-        self.model = model
-        self.observed = observed
-
-        vars = pm.inputvars(model.cont_vars)
-
-        bij = pm.DictToArrayBijection(pm.ArrayOrdering(vars), model.test_point)
-        self.logp = bij.mapf(model.fastlogp)
-        self.dlogp = bij.mapf(model.fastdlogp(vars))
-
-        self.num_vars = len(vars)
-
-    def log_prob(self, xs, zs):
-        return tf.py_func(self._py_log_prob, [xs, zs], [tf.float32])[0]
-
-    def _py_log_prob(self, xs, zs):
-        n_minibatch = zs.shape[0]
-        lp = np.zeros(n_minibatch, dtype=np.float32)
-        self.observed.set_value(xs)
-        for s in range(n_minibatch):
-            lp[s] = self.logp(zs[s, :])
-
-        return lp
-
-class PythonModel:
-    """Model wrapper for models written in NumPy/SciPy.
-    """
-    def __init__(self):
-        self.num_vars = None
-
-    def log_prob(self, xs, zs):
-        """
-        Parameters
-        ----------
-        xs : np.ndarray
-
-        zs : np.ndarray
-            n_minibatch x dim(z) array, where each row is a set of
-            latent variables.
-
-        Returns
-        -------
-        tf.py_func
-            a TensorFlow op wrapped as a Python function that returns
-            n_minibatch array of type np.float32, where each element
-            is the log pdf evaluated at (z_{b1}, ..., z_{bd})
-        """
-        return tf.py_func(self._py_log_prob, [xs, zs], [tf.float32])[0]
-
-    def _py_log_prob(self, xs, zs):
-        raise NotImplementedError()
-
-class StanModel:
-    """Model wrapper for models written in Stan.
-    """
-    def __init__(self, file=None, model_code=None):
-        """
-        Parameters
-        ----------
-        file: see documentation for argument in pystan.stan
-        model_code: see documentation for argument in pystan.stan
-        """
-        if file is not None:
-            self.file =  file
-        elif model_code is not None:
-            self.model_code = model_code
-        else:
-            raise
-
-        self.flag_init = False
-
-    def log_prob(self, xs, zs):
-        if self.flag_init is False:
-            self._initialize(xs)
-
-        return tf.py_func(self._py_log_prob, [zs], [tf.float32])[0]
-
-    def _initialize(self, xs):
-        print("The following message exists as Stan instantiates the model.")
-        if hasattr(self, 'file'):
-            self.model = pystan.stan(file=self.file,
-                                     data=xs, iter=1, chains=1)
-        else:
-            self.model = pystan.stan(model_code=self.model_code,
-                                     data=xs, iter=1, chains=1)
-
-        self.num_vars = sum([sum(dim) if sum(dim) != 0 else 1 \
-                             for dim in self.model.par_dims])
-        self.flag_init = True
-
-    def _py_log_prob(self, zs):
-        """
-        Notes
-        -----
-        The log_prob() method in Stan requires the input to be a
-        dictionary data type, with each parameter named
-        correspondingly; this is because zs lives on the original
-        (constrained) latent variable space.
-
-        Ideally, in Stan it would have log_prob() for both this
-        input and a flattened vector. Internally, Stan always assumes
-        unconstrained parameters are flattened vectors, and
-        constrained parameters are named data structures.
-        """
-        lp = np.zeros((zs.shape[0]), dtype=np.float32)
-        for b, z in enumerate(zs):
-            z_dict = OrderedDict()
-            idx = 0
-            for dim, par in zip(self.model.par_dims, self.model.model_pars):
-                elems = np.sum(dim)
-                if elems == 0:
-                    z_dict[par] = float(z[idx])
-                    idx += 1
-                else:
-                    z_dict[par] = z[idx:(idx+elems)].reshape(dim)
-                    idx += elems
-
-            z_unconst = self.model.unconstrain_pars(z_dict)
-            lp[b] = self.model.log_prob(z_unconst, adjust_transform=False)
-
-        return lp
-
-class Variational:
->>>>>>> 09bf8355
     """A container for collecting distribution objects."""
     def __init__(self, layers=None):
         get_session()
