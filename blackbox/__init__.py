--- conflicted
+++ resolved
@@ -7,9 +7,4 @@
 # Direct imports for convenience
 from .likelihoods import *
 from .core import *
-<<<<<<< HEAD
-from .util import PythonModel
-from .util import StanModel
-=======
-from .util import set_seed
->>>>>>> 626b2054
+from .util import PythonModel, StanModel, set_seed